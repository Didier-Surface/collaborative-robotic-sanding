<?xml version="1.0"?>
<launch>
	<arg name="ns_arg" default="crs"/>
        <arg name="sim" default="true"/>
	<let name="state_machine_file" value="$(find-pkg-share crs_application)/resources/crs_process.scxml"/>
	
<<<<<<< HEAD
	<let name="group_ns" value="$(var ns_arg)"/>
        <let name="sim_robot" value="$(var sim)"/>
=======
	<let name="group_ns" value="$(var ns_arg)"/>	
    <let name="database_dir" value="$(env HOME)/crs_data"/>
>>>>>>> 4ba3b2f3
	<group>		
		<push-ros-namespace namespace="$(var group_ns)"/>
		
		<include file="$(find-pkg-share crs_application)/launch/load_preview_robot_model.launch.xml">
		</include>		

	    <include file="$(find-pkg-share crs_application)/launch/load_robot_model.launch.xml">
	    </include>
		
		<include file="$(find-pkg-share crs_support)/launch/environment_launch.launch.py">
                    <arg name="sim_robot" value="$(var sim_robot)"/>
		</include>
		
		<node pkg="crs_application" exec="crs_application_node" name="crs_main" output="screen">
			<param name="state_machine_file" value="$(var state_machine_file)"/>
		</node>		

                <node pkg="realsense_node" exec="realsense_node" name="realsense_node" prefix="xterm -e"
                      output="log" unless="$(var sim_robot)"/>
				
		<!-- ros2 component standalone crs_perception crs_perception::LocalizeToPart  -->
		<!--<let name="node_ns" value="/$(var group_ns)"/>
	    <executable cmd="ros2 component standalone crs_perception crs_perception::LocalizeToPart - -node-namespace $(var node_ns)" 
	    	name="$(var group_ns)/localization_node" output="screen" shell="true"/>-->
	    	
	    <!-- This launch file does not honor the ns pushed to it-->
	    <include file="$(find-pkg-share crs_application)/launch/perception.launch.py"/> 
	    
	    	
		<!-- rviz -->
		<let name="rviz_config" value="$(find-pkg-share crs_application)/resources/crs.rviz"/>
		<node pkg="rviz2" exec="rviz2"  launch-prefix="xterm -e" args="-d $(var rviz_config) --ros-args --log-level INFO"
		 	output="screen">
		 	<param name="default_config_file" value="$(find-pkg-share crs_application)/config/crs.yaml"/>
		 	<!--<param name="database_dir" value="$(find-pkg-share crs_data)/data/offline_generated_paths"/>-->
		 	<param name="database_dir" value="$(var database_dir)"/>
		 </node>
		

	</group>
</launch><|MERGE_RESOLUTION|>--- conflicted
+++ resolved
@@ -3,14 +3,10 @@
 	<arg name="ns_arg" default="crs"/>
         <arg name="sim" default="true"/>
 	<let name="state_machine_file" value="$(find-pkg-share crs_application)/resources/crs_process.scxml"/>
-	
-<<<<<<< HEAD
-	<let name="group_ns" value="$(var ns_arg)"/>
-        <let name="sim_robot" value="$(var sim)"/>
-=======
+
+        <let name="group_ns" value="$(var ns_arg)"/>
 	<let name="group_ns" value="$(var ns_arg)"/>	
-    <let name="database_dir" value="$(env HOME)/crs_data"/>
->>>>>>> 4ba3b2f3
+        <let name="database_dir" value="$(env HOME)/crs_data"/>
 	<group>		
 		<push-ros-namespace namespace="$(var group_ns)"/>
 		
